--- conflicted
+++ resolved
@@ -32,17 +32,10 @@
 all-features = true
 
 [dependencies]
-<<<<<<< HEAD
 arrow = { version = "56.0", features = ["prettyprint", "chrono-tz", "ipc_compression"] }
-bytemuck = { version = "1.18.0", features = ["must_cast"] }
-bytes = "1.4"
-chrono = { version = "0.4.41", default-features = false, features = ["std"] }
-=======
-arrow = { version = ">= 53.1.0", features = ["prettyprint", "chrono-tz", "ipc_compression"] }
 bytemuck = { version = "1.22.0", features = ["must_cast"] }
 bytes = "1.10.1"
-chrono = { version = ">= 0.4.37", default-features = false, features = ["std"] }
->>>>>>> 8e79e567
+chrono = { version = "0.4.41", default-features = false, features = ["std"] }
 chrono-tz = "0.10"
 fallible-streaming-iterator = "0.1"
 flate2 = "1"
@@ -75,13 +68,8 @@
 opendal = { version = "0.53", optional = true, default-features = false }
 
 [dev-dependencies]
-<<<<<<< HEAD
 arrow-ipc = { version = "56.0", features = ["lz4"] }
 arrow-json = "56.0"
-=======
-arrow-ipc = { version = "55.0.0", features = ["lz4"] }
-arrow-json = "55.0.0"
->>>>>>> 8e79e567
 criterion = { version = "0.5", default-features = false, features = ["async_tokio"] }
 opendal = { version = "0.53", default-features = false, features = ["services-memory"] }
 pretty_assertions = "1.3.0"
